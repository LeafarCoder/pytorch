--- conflicted
+++ resolved
@@ -51,10 +51,6 @@
 #endif
 #endif
 #else
-<<<<<<< HEAD
 TH_API accreal THTensor_(dot)(THTensor *t, THTensor *src);
-=======
-TH_API void THTensor_(sort)(THTensor *rt_, THLongTensor *ri_, THTensor *t, int dimension, int descendingOrder);
->>>>>>> c71ec1c7
 #endif /* !defined(TH_REAL_IS_HALF) */
 #endif /* TH_GENERIC_FILE*/