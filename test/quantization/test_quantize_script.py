--- conflicted
+++ resolved
@@ -7,7 +7,6 @@
 from torch._C import parse_ir
 
 # torch.quantization
-<<<<<<< HEAD
 from torch.quantization import (
     QConfig,
     default_dynamic_qconfig,
@@ -23,14 +22,6 @@
     default_eval_fn,
     fuse_modules,
 )
-=======
-from torch.quantization import QConfig
-from torch.quantization import default_dynamic_qconfig
-from torch.quantization import per_channel_dynamic_qconfig
-from torch.quantization import default_observer
-from torch.quantization import default_per_channel_weight_observer
-from torch.quantization import default_qconfig
->>>>>>> efd9fc74
 
 # torch.quantization.quantize_script
 from torch.quantization.quantize_script import (
@@ -1239,40 +1230,6 @@
     """ Test graph mode post training static quantization works
     for individual ops end to end.
     """
-<<<<<<< HEAD
-    def _test_op_impl(self, module, data, quantized_op, tracing=False, debug=False, check=True, eval_mode=True):
-        if debug:
-            print('Testing:', str(module))
-        qconfig_dict = {'': get_default_qconfig(torch.backends.quantized.engine)}
-        if eval_mode:
-            module = module.eval()
-        *inputs, target = data[0]
-        model = get_script_module(module, tracing, inputs).eval()
-        models = {}
-        outputs = {}
-        for d in [True, False]:
-            # TODO: _test_only_eval_fn --> default_eval_fn
-            models[d] = quantize_script(
-                model, qconfig_dict, test_only_eval_fn, [data], inplace=False, debug=d)
-            # make sure it runs
-            outputs[d] = models[d](*inputs)
-
-        if debug:
-            print('debug graph:', models[True].graph)
-            print('non debug graph:', models[False].graph)
-
-        if check:
-            # debug and non-debug option should have the same numerics
-            self.assertEqual(outputs[True], outputs[False])
-
-            # non debug graph should produce quantized op
-            FileCheck().check(quantized_op) \
-                       .run(models[False].graph)
-
-        return models[False]
-
-=======
->>>>>>> efd9fc74
     @skipIfNoFBGEMM
     def test_quantized_conv(self):
         conv_module = {1 : torch.nn.Conv1d, 2 : torch.nn.Conv2d, 3 : torch.nn.Conv3d}
@@ -2656,21 +2613,26 @@
                 return self.fc2(x)
 
         qconfig_dict = {'': default_dynamic_qconfig}
-<<<<<<< HEAD
-        model = torch.jit.script(M()).eval()
-        qconfig = script_qconfig(default_dynamic_qconfig)
-        ref_qparams = []
-        wt_module = wrap_cpp_module(qconfig.weight)
-        for wt in [model.fc.weight, model.fc2.weight]:
-            wt_module(wt)
-            qparams = wt_module.calculate_qparams()
-            ref_qparams.append((qparams[0].item(), qparams[1].item()))
-        model = prepare_dynamic_script(model, qconfig_dict)
-        model = convert_dynamic_script(model, debug=True)
-        graph_params = []
-        for x, obs in model._modules._c.items():
-            graph_params.append((obs.getattr('3_scale_0'), obs.getattr('3_zero_point_0')))
-        self.assertEqual(ref_qparams, graph_params)
+        eager_model = M().eval()
+        x = torch.rand(5, 5)
+        for tracing in [True, False]:
+            model = get_script_module(eager_model, tracing, x)
+            qconfig = script_qconfig(default_dynamic_qconfig)
+            ref_qparams = []
+            wt_module = wrap_cpp_module(qconfig.weight)
+            for wt in [model.fc.weight, model.fc2.weight]:
+                wt_module(wt)
+                qparams = wt_module.calculate_qparams()
+                ref_qparams.append((qparams[0].item(), qparams[1].item()))
+            model = prepare_dynamic_script(model, qconfig_dict)
+            model = convert_dynamic_script(model, debug=True)
+            graph_params = []
+            for x, obs in model._modules._c.items():
+                if tracing:
+                    graph_params.append((obs.getattr('4_scale_0'), obs.getattr('4_zero_point_0')))
+                else:
+                    graph_params.append((obs.getattr('3_scale_0'), obs.getattr('3_zero_point_0')))
+            self.assertEqual(ref_qparams, graph_params)
 
 class TestQuantizeScript(QuantizationTestCase):
     @override_qengines
@@ -2891,44 +2853,4 @@
                     model_under_test,
                     qconfig_dict,
                     debug=True)
-                self.assertEqual(model_fake_quantized(self.calib_data[0][0]), result_eager)
-=======
-        eager_model = M().eval()
-        x = torch.rand(5, 5)
-        for tracing in [True, False]:
-            model = get_script_module(eager_model, tracing, x)
-            qconfig = script_qconfig(default_dynamic_qconfig)
-            ref_qparams = []
-            wt_module = wrap_cpp_module(qconfig.weight)
-            for wt in [model.fc.weight, model.fc2.weight]:
-                wt_module(wt)
-                qparams = wt_module.calculate_qparams()
-                ref_qparams.append((qparams[0].item(), qparams[1].item()))
-            model = prepare_dynamic_script(model, qconfig_dict)
-            model = convert_dynamic_script(model, debug=True)
-            graph_params = []
-            for x, obs in model._modules._c.items():
-                if tracing:
-                    graph_params.append((obs.getattr('4_scale_0'), obs.getattr('4_zero_point_0')))
-                else:
-                    graph_params.append((obs.getattr('3_scale_0'), obs.getattr('3_zero_point_0')))
-            self.assertEqual(ref_qparams, graph_params)
-
-class TestQuantizeScriptPTDQOps(QuantizationTestCase):
-    """ Test graph mode post training dynamic quantization works
-    for individual ops end to end.
-    """
-    @override_qengines
-    def test_quantized_linear_dynamic(self):
-        class M(torch.nn.Module):
-            def __init__(self):
-                super(M, self).__init__()
-                self.fc = torch.nn.Linear(5, 5).float()
-
-            def forward(self, x):
-                return self.fc(x)
-
-        x = torch.rand(5, 5)
-        for tracing in [True, False]:
-            model = self.checkGraphModeOp(M(), x, "quantized::linear_dynamic", tracing=tracing, dynamic=True)
->>>>>>> efd9fc74
+                self.assertEqual(model_fake_quantized(self.calib_data[0][0]), result_eager)